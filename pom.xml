--- conflicted
+++ resolved
@@ -125,11 +125,7 @@
         <arguments />
         <checkstyle.skip>true</checkstyle.skip>
         <rat.skip>true</rat.skip>
-<<<<<<< HEAD
-        <revision>2.7.3</revision>
-=======
         <revision>2.7.4-SNAPSHOT</revision>
->>>>>>> d727461b
     </properties>
 
     <modules>
